import os
import re
import yaml
import random
import argparse
import logging
import numpy as np
import torch
import torchaudio
import torch.nn.functional as F
from torch.utils.data import Dataset, DataLoader
from s3prl.optimizers import get_optimizer
from pytorch_lightning.plugins import DDPPlugin

from utils import *
from modules.model import CustomStudentModelConfig, CustomStudentModel

from importlib import reload
logging.shutdown()
reload(logging)

from pytorch_lightning import LightningModule, Trainer
from pytorch_lightning.callbacks import ModelCheckpoint
from pytorch_lightning.callbacks.early_stopping import EarlyStopping


class W2V2Distil(LightningModule):
    def __init__(self, cfg):
        super().__init__()
        self.save_hyperparameters()

        self.yaml_cfg = cfg
        self.train_cfg = cfg['train']

        # Load teacher model
        teacher_model = self.yaml_cfg['teacher']['teacher_model']
        self.teacher_model, teacher_config, self.task_agnostic = load_model_and_config(teacher_model)
        freeze_model(self.teacher_model)

        # Make student config independent of teacher
        self.model_cfg = self.yaml_cfg['distiller']
        student_config = CustomStudentModelConfig(**self.model_cfg)
        student_config.teacher_task_agnostic = self.task_agnostic

        # TODO: how to make it save only once?
        # if self.trainer.is_global_zero:
        dump_yaml(student_config, self.yaml_cfg)

        # Model Initialize -> Distillation training -> Add FC/Dropout & Fine-tuning
        self.student_model = CustomStudentModel(
            cfg=student_config,
            teacher_model=self.teacher_model
        )

        self.cnn_loss_weight = self.train_cfg['cnn_loss_weight']
        self.rec_loss_weight = self.train_cfg['rec_loss_weight']
        self.rec_loss_type = self.train_cfg['rec_loss_type']
        self.sim_loss_weight = self.train_cfg['sim_loss_weight']
        self.attn_loss_weight = self.train_cfg['attn_loss_weight']
        self.attn_loss_type = self.train_cfg['attn_loss_type']
        self.v_rel_loss_weight = self.train_cfg['v_rel_loss_weight']
        self.random_layer_weight = self.train_cfg['random_layer_weight']

        if self.attn_loss_weight > 0:
            # TODO: move code below into train.py
            for layer in self.teacher_model.model.encoder.layers:
                layer.self_attn._set_skip_embed_dim_check()
                bound_method = rtrn_attn_forward.__get__(layer, layer.__class__)
                setattr(layer, 'forward', bound_method)
            for layer in self.student_model.encoder.layers:
                if self.yaml_cfg['distiller']['layer_type'] == 'conformer':
                    layer.self_attn._set_skip_embed_dim_check()
                    bound_method = con_rtrn_attn_forward.__get__(layer, layer.__class__)
                    setattr(layer, 'forward', bound_method)
                else:
                    layer.self_attn._set_skip_embed_dim_check()
                    bound_method = rtrn_attn_forward.__get__(layer, layer.__class__)
                    setattr(layer, 'forward', bound_method)

        if self.train_cfg['no_projections']:
            self.student_model._disable_projection_heads()

        if self.train_cfg['specaug']:
            from utils.specaug import SpecAug
            specaug = SpecAug(**self.yaml_cfg['specaug'])
            self.student_model.add_specaug(specaug)

        if self.train_cfg['distil_random_layer']:
            self.num_encoders = self.model_cfg['encoder_layers']
            self.rand_l = random.randint(0, self.num_encoders-1)

        self.batch_size = self.train_cfg['batch_size']
        self.num_gpus = self.train_cfg['gpus']
        if isinstance(self.num_gpus, list):
            self.num_gpus = len(self.num_gpus)
        data_cfg = self.yaml_cfg['data']
        bucketing_path = data_cfg['bucketing_path']
        libri_root = data_cfg['libri_root']
        train_set = data_cfg['train_set']
        test_set = data_cfg['test_set']

        # download & prepare data
        self.train_data = LibriDataset(
            batch_size=self.batch_size,
            file_path=bucketing_path,
            sets=train_set,
            libri_root=libri_root,
        )
        self.eval_data = LibriDataset(
            batch_size=self.batch_size,
            file_path=bucketing_path,
            sets=['dev-clean'],
            libri_root=libri_root,
        )
        self.test_data = LibriDataset(
            batch_size=self.batch_size,
            file_path=bucketing_path,
            sets=test_set,
            libri_root=libri_root,
        )

        # For better pytorch lightning logging
        logging.shutdown()
        reload(logging)

    def forward(self, x, padding_mask=None):
        # Seems like lightning had been using the teacher model as training mode the whole time
        self.teacher_model.eval()

        teacher_results = self.teacher_model.extract_features(
            source=x, 
            padding_mask=padding_mask,
        )
        # -> RETURNS: {
        #     "x": (B x T x D) (encoder output),
        #     "layer_results": [x, (attn, lr)] x #layers,
        #     "features": [features]
        # }

        student_results = self.student_model(
            source=x, 
            padding_mask=padding_mask,
        )
        # -> RETURNS: {
        #     "x": x,
        #     "padding_mask": padding_mask,
        #     "features": features after post projector,
        #     "layer_results": layer_results,
        #     "tr_layer_results": tr_layer_results,
        #     "projections": projections
        # }

        return student_results, teacher_results

    def training_step(self, batch, batch_idx):
        student_results, teacher_results = self(**batch)
        
        if not self.task_agnostic:
            loss, losses = self.calculate_loss(student_results, teacher_results, labels=batch['labels'])
        else:
            loss, losses = self.calculate_loss(student_results, teacher_results)

        if self.train_cfg['monitor_losses']:
            for k, v in losses.items():
                self.log(k, v.item(), prog_bar=True)

        return loss

    def training_epoch_end(self, training_step_outputs):
<<<<<<< HEAD
        if self.train_cfg['distil_random_layer'] > 0:
            self.rand_l = random.sample(self.all_enc, self.train_cfg['distil_random_layer'])

            # TODO: reset prog bar metrics
            # self.trainer._logger_connector.reset_metrics()
=======
        if self.train_cfg['distil_random_layer']:
            self.rand_l = random.randint(0, self.num_encoders-1)
>>>>>>> bc7a640a

    def validation_step(self, batch, batch_idx):
        student_results, teacher_results = self(**batch)

        if not self.task_agnostic:
            loss, losses = self.calculate_loss(student_results, teacher_results, labels=batch['labels'])
        else:
            loss, losses = self.calculate_loss(student_results, teacher_results)

        if not self.task_agnostic:
            predicted_ids = np.argmax(student_results['encoder_out'].transpose(0,1).cpu().detach().numpy(), axis=-1)
            predictions = [self.decoder.decode(ids) for ids in predicted_ids]

            self.wer_metric.add_batch(predictions=predictions, references=batch['labels'])
            self.cer_metric.add_batch(predictions=predictions, references=batch['labels'])

<<<<<<< HEAD
        if self.train_cfg['distil_random_layer'] > 0:
            loss = losses[f'l{self.num_encoders-1}']

=======
>>>>>>> bc7a640a
        self.log("v_loss", loss, on_epoch=True, prog_bar=True, batch_size=self.batch_size)

        return {"v_loss": loss}

    def validation_epoch_end(self, validation_step_outputs):
        if not self.task_agnostic:
            wer = self.wer_metric.compute()
            cer = self.cer_metric.compute()

            self.log("wer", wer, on_epoch=True, prog_bar=True, batch_size=self.batch_size)
            self.log("cer", cer, on_epoch=True, prog_bar=True, batch_size=self.batch_size)
    
    def test_step(self, batch, batch_idx):
        student_results, teacher_results = self(**batch)
        
        if not self.task_agnostic:
            loss, losses = self.calculate_loss(student_results, teacher_results, labels=batch['labels'])
        else:
            loss, losses = self.calculate_loss(student_results, teacher_results)

        if not self.task_agnostic:
            predicted_ids = np.argmax(student_results['encoder_out'].transpose(0,1).cpu().detach().numpy(), axis=-1)
            predictions = [self.decoder.decode(ids) for ids in predicted_ids]

            wer = self.wer_metric.add_batch(predictions=predictions, references=batch['labels'])
            cer = self.cer_metric.add_batch(predictions=predictions, references=batch['labels'])

        self.log("test_loss", loss, on_epoch=True, prog_bar=True, batch_size=self.batch_size)

        return {"test_loss": loss}

    def test_epoch_end(self, test_step_outputs):
        if not self.task_agnostic:
            wer = self.wer_metric.compute()
            cer = self.cer_metric.compute()

            self.log("wer", wer, on_epoch=True, prog_bar=True, batch_size=self.batch_size)
            self.log("cer", cer, on_epoch=True, prog_bar=True, batch_size=self.batch_size)

    def calculate_loss(self, student_results, teacher_results, labels=None):
        # TODO: move calculate_loss to utils?
        losses = {}

        # CNN post projection loss
        if self.cnn_loss_weight > 0:
            cnn_loss = F.l1_loss(student_results["features"], teacher_results["features"][0], reduction="none")
            cnn_loss = cnn_loss.mean()
            losses['cnn_loss'] = cnn_loss
        else:
            cnn_loss = 0

        # Feature loss
        if self.rec_loss_weight > 0:
            if self.train_cfg['distil_random_layer']:
                # TODO: generalize to 2 -> 3/4/5 ... layers
                teacher_hiddens = torch.stack([
                    teacher_results["layer_results"][self.rand_l][0].transpose(0, 1),
                    teacher_results["layer_results"][-1][0].transpose(0, 1),
                ], dim=1)
                
                pred = torch.stack([
                    student_results["projections"][self.rand_l],
                    student_results["projections"][-1],
                ], dim=1)
            else:
                teacher_hiddens = [
                    teacher_results["layer_results"][i][0].transpose(0, 1)
                    for i in self.student_model.pred_layer_id
                ]
                teacher_hiddens = torch.stack(teacher_hiddens, dim=1)  # B x N x T x D
                
                if self.model_cfg['layerwise_proj']:
                    pred = torch.stack([
                        student_results["projections"][i]
                        for i in self.student_model.pred_layer_id
                    ], dim=1)
                else:
                    pred = student_results['projections']
            target = teacher_hiddens.narrow(2, 0, pred.shape[2])
        
            if self.rec_loss_type == 'l1':
                rec_loss = F.l1_loss(pred, target, reduction="none")
            elif self.rec_loss_type == 'mse':
                rec_loss = F.mse_loss(pred, target, reduction="none")
            else:
                raise NotImplementedError("rec_loss_type must be one of 'l1', 'mse'.")
            if self.train_cfg['distil_random_layer'] > 0:
                rec_loss[:, :-1] = rec_loss[:, :-1] * self.random_layer_weight
                rec_layer_loss = rec_loss.mean((0, 2, 3))
                rec_loss = rec_layer_loss.sum()
            else:
                with torch.no_grad():
                    rec_layer_loss = rec_loss.mean((0, 2, 3)) 
                rec_loss = rec_loss.mean()
        else:
            rec_loss = 0
            rec_layer_loss = 0
        
        if self.sim_loss_weight > 0:
            sim_loss = -F.logsigmoid(F.cosine_similarity(pred, target, dim=-1))
            if self.train_cfg['distil_random_layer'] > 0:
                sim_loss[:, :-1] = sim_loss[:, :-1] * self.random_layer_weight
                sim_layer_loss = sim_loss.mean((0, 2, 3))
                sim_loss = sim_layer_loss.sum()
            else:
                with torch.no_grad():
                    sim_layer_loss = sim_loss.mean((0, 2))
                sim_loss = sim_loss.mean()
        else:
            sim_loss = 0
            sim_layer_loss = 0

        feat_loss = torch.add(rec_layer_loss, sim_layer_loss)

<<<<<<< HEAD
        if self.train_cfg['distil_random_layer'] > 0:
            for i, l in enumerate(self.rand_l):
                losses[f'l{l}'] = feat_loss[i]
            losses[f'l{self.num_encoders-1}'] = feat_loss[-1]
=======
        if self.train_cfg['distil_random_layer']:
            losses[f'l[{self.rand_l}]'] = feat_loss[0]
            losses[f'l[{self.num_encoders-1}]'] = feat_loss[1]
>>>>>>> bc7a640a
        else:
            for i, pred_id in enumerate(self.student_model.pred_layer_id):
                losses[f'layer{pred_id}'] = feat_loss[i]

        # Attention distribution transfer loss
        if self.attn_loss_weight > 0:
            pred = student_results['layer_results'][-1][1][0]
            target = teacher_results['layer_results'][-1][1][0][0]

            if self.attn_loss_type == 'mse':
                loss = F.mse_loss(
                    pred,
                    target,
                    reduction='none'
                )
                inf_count = torch.any(loss.isinf(), 1).count_nonzero() * loss.size(-1)
                nan_count = torch.any(loss.isnan(), 1).count_nonzero() * loss.size(-1)
                loss[loss.isinf()] = 0
                loss[loss.isnan()] = 0
                attn_loss = loss.sum() / (loss.numel() - inf_count - nan_count)
            elif self.attn_loss_type == 'kldiv':
                loss = F.kl_div(
                    F.log_softmax(pred, dim=-1), 
                    F.softmax(target, dim=-1), 
                    reduction='none',
                )
                loss[loss.isinf()] = 0
                attn_loss = loss.sum(dim=-1).mean()
            else:
                raise NotImplementedError("attn_loss_type must be one of 'mse', 'kldiv'.")

            losses['attn_loss'] = attn_loss
        else:
            attn_loss = 0

        # Value Relation Transfer Loss
        if self.v_rel_loss_weight > 0:
            pred = student_results['layer_results'][-1][1][1]
            target = teacher_results['layer_results'][-1][1][0][1]
            loss = F.kl_div(
                F.log_softmax(pred, dim=-1), 
                F.softmax(target, dim=-1), 
                reduction='none',
            )
            v_rel_loss = loss.sum(dim=-1).mean()
            
            losses['v_rel_loss'] = v_rel_loss
        else:
            v_rel_loss = 0
            
        total_loss = (
            self.rec_loss_weight * rec_loss
            + self.sim_loss_weight * sim_loss 
            + self.attn_loss_weight * attn_loss
            + self.v_rel_loss_weight * v_rel_loss
            + self.cnn_loss_weight * cnn_loss
        )

        if not self.task_agnostic:
            # Process output for CTC loss
            ctc_input = student_results['x'].log_softmax(2) # -> Revise this

            if self.train_cfg['use_gt_for_ctc']:
                # Use Ground Truth labels instead of labels from the teacher model
                gt_tokens = [torch.tensor([self.char_dict[char] for char in label]) for label in labels]
                target = torch.cat(gt_tokens)
                target_lengths = torch.tensor([len(tokens) for tokens in gt_tokens])
            else:
                logits = teacher_results['x'].transpose(0,1)
                predicted_ids = torch.argmax(logits, dim=-1)
                fused_tokens = [self.ctc_converter(ids) for ids in predicted_ids]
                target = torch.cat(fused_tokens)
                target_lengths = torch.tensor([len(tokens) for tokens in fused_tokens])

            ctc_loss = F.ctc_loss(
                ctc_input, 
                target, 
                torch.full((ctc_input.shape[1],), ctc_input.shape[0]),
                target_lengths
            )

            losses.append(ctc_loss)

        return total_loss, losses

    def configure_optimizers(self):
        # optimizer = torch.optim.AdamW(self.parameters(), lr=eval(self.yaml_cfg['optimizer']['lr']))
        # scheduler = torch.optim.lr_scheduler.ReduceLROnPlateau(optimizer, patience=8, factor=0.1, verbose=True)
        
        train_batches = len(self.train_dataloader()) // self.num_gpus
        num_training_steps = (self.train_cfg['num_epochs'] * train_batches) // self.train_cfg['accumulate_grad_batches']
        num_warmup_steps = int(num_training_steps * self.yaml_cfg['optimizer']['warmup_proportion'])

        return {
            "optimizer": get_optimizer(
                [self.student_model],
                num_training_steps,
                self.yaml_cfg['optimizer']
            )
        }

    def train_dataloader(self):
        return DataLoader(self.train_data,
                          batch_size=1,
                          shuffle=True,
                          collate_fn=self.train_data.collate_fn,
                          num_workers=self.num_gpus*4)

    def val_dataloader(self):
        return DataLoader(self.eval_data,
                          batch_size=1,
                          collate_fn=self.eval_data.collate_fn,
                          num_workers=self.num_gpus*4)
    
    def test_dataloader(self):
        return DataLoader(self.test_data,
                          batch_size=1,
                          collate_fn=self.test_data.collate_fn,
                          num_workers=self.num_gpus*4)

    def get_progress_bar_dict(self):
        tqdm_dict = super().get_progress_bar_dict()
        if 'v_num' in tqdm_dict:
            del tqdm_dict['v_num']
        return tqdm_dict


if __name__ == '__main__':
    parser = argparse.ArgumentParser()

    parser.add_argument('-c', '-cfg', '--config', 
                        help='yaml config path for training')

    parser.add_argument('-t', '--test',
                        action='store_true', help='Enable testing mode')

    args = parser.parse_args()

    YAML_PATH = args.config or './data/conf/ex.yaml'
    with open(YAML_PATH) as f:
        YAML_CFG = yaml.load(f, Loader = yaml.FullLoader)

    batch_size = YAML_CFG['train']['batch_size']
    output_dir = './results/pretrain/' + YAML_CFG['train']['output_dir']
    checkpoint = YAML_CFG['train']['checkpoint']
    gpus = YAML_CFG['train']['gpus']
    num_epochs = YAML_CFG['train']['num_epochs']
    use_fp16 = 16 if YAML_CFG['train']['use_fp16'] else 32
    use_apex = 'apex' if YAML_CFG['train']['use_apex'] else 'native'
    accumulate_grad_batches = YAML_CFG['train']['accumulate_grad_batches']

    model = W2V2Distil(cfg = YAML_CFG)

    if checkpoint:
        model = model.load_from_checkpoint(os.path.join(output_dir, checkpoint), cfg=YAML_CFG)

    checkpoint_callback = ModelCheckpoint(
        dirpath=output_dir,
        filename='checkpoint-{epoch:02d}',
        verbose=True,
        save_last=True,
        save_top_k=3,
        monitor='v_loss',
        mode='min'
    )

    early_stopping = EarlyStopping(
        monitor='v_loss',
        patience=15,
        verbose=True,
        mode='min'
    )

    trainer = Trainer(
        gpus=gpus,
        strategy=DDPPlugin(find_unused_parameters=False),
        amp_backend=use_apex,
        precision=use_fp16,
        max_epochs=num_epochs,
        sync_batchnorm=True,
        accumulate_grad_batches=accumulate_grad_batches,
        callbacks=[early_stopping, checkpoint_callback],
    )

    if args.test:
        trainer.test(model)
    else:
        trainer.fit(model)

 <|MERGE_RESOLUTION|>--- conflicted
+++ resolved
@@ -1,515 +1,501 @@
-import os
-import re
-import yaml
-import random
-import argparse
-import logging
-import numpy as np
-import torch
-import torchaudio
-import torch.nn.functional as F
-from torch.utils.data import Dataset, DataLoader
-from s3prl.optimizers import get_optimizer
-from pytorch_lightning.plugins import DDPPlugin
-
-from utils import *
-from modules.model import CustomStudentModelConfig, CustomStudentModel
-
-from importlib import reload
-logging.shutdown()
-reload(logging)
-
-from pytorch_lightning import LightningModule, Trainer
-from pytorch_lightning.callbacks import ModelCheckpoint
-from pytorch_lightning.callbacks.early_stopping import EarlyStopping
-
-
-class W2V2Distil(LightningModule):
-    def __init__(self, cfg):
-        super().__init__()
-        self.save_hyperparameters()
-
-        self.yaml_cfg = cfg
-        self.train_cfg = cfg['train']
-
-        # Load teacher model
-        teacher_model = self.yaml_cfg['teacher']['teacher_model']
-        self.teacher_model, teacher_config, self.task_agnostic = load_model_and_config(teacher_model)
-        freeze_model(self.teacher_model)
-
-        # Make student config independent of teacher
-        self.model_cfg = self.yaml_cfg['distiller']
-        student_config = CustomStudentModelConfig(**self.model_cfg)
-        student_config.teacher_task_agnostic = self.task_agnostic
-
-        # TODO: how to make it save only once?
-        # if self.trainer.is_global_zero:
-        dump_yaml(student_config, self.yaml_cfg)
-
-        # Model Initialize -> Distillation training -> Add FC/Dropout & Fine-tuning
-        self.student_model = CustomStudentModel(
-            cfg=student_config,
-            teacher_model=self.teacher_model
-        )
-
-        self.cnn_loss_weight = self.train_cfg['cnn_loss_weight']
-        self.rec_loss_weight = self.train_cfg['rec_loss_weight']
-        self.rec_loss_type = self.train_cfg['rec_loss_type']
-        self.sim_loss_weight = self.train_cfg['sim_loss_weight']
-        self.attn_loss_weight = self.train_cfg['attn_loss_weight']
-        self.attn_loss_type = self.train_cfg['attn_loss_type']
-        self.v_rel_loss_weight = self.train_cfg['v_rel_loss_weight']
-        self.random_layer_weight = self.train_cfg['random_layer_weight']
-
-        if self.attn_loss_weight > 0:
-            # TODO: move code below into train.py
-            for layer in self.teacher_model.model.encoder.layers:
-                layer.self_attn._set_skip_embed_dim_check()
-                bound_method = rtrn_attn_forward.__get__(layer, layer.__class__)
-                setattr(layer, 'forward', bound_method)
-            for layer in self.student_model.encoder.layers:
-                if self.yaml_cfg['distiller']['layer_type'] == 'conformer':
-                    layer.self_attn._set_skip_embed_dim_check()
-                    bound_method = con_rtrn_attn_forward.__get__(layer, layer.__class__)
-                    setattr(layer, 'forward', bound_method)
-                else:
-                    layer.self_attn._set_skip_embed_dim_check()
-                    bound_method = rtrn_attn_forward.__get__(layer, layer.__class__)
-                    setattr(layer, 'forward', bound_method)
-
-        if self.train_cfg['no_projections']:
-            self.student_model._disable_projection_heads()
-
-        if self.train_cfg['specaug']:
-            from utils.specaug import SpecAug
-            specaug = SpecAug(**self.yaml_cfg['specaug'])
-            self.student_model.add_specaug(specaug)
-
-        if self.train_cfg['distil_random_layer']:
-            self.num_encoders = self.model_cfg['encoder_layers']
-            self.rand_l = random.randint(0, self.num_encoders-1)
-
-        self.batch_size = self.train_cfg['batch_size']
-        self.num_gpus = self.train_cfg['gpus']
-        if isinstance(self.num_gpus, list):
-            self.num_gpus = len(self.num_gpus)
-        data_cfg = self.yaml_cfg['data']
-        bucketing_path = data_cfg['bucketing_path']
-        libri_root = data_cfg['libri_root']
-        train_set = data_cfg['train_set']
-        test_set = data_cfg['test_set']
-
-        # download & prepare data
-        self.train_data = LibriDataset(
-            batch_size=self.batch_size,
-            file_path=bucketing_path,
-            sets=train_set,
-            libri_root=libri_root,
-        )
-        self.eval_data = LibriDataset(
-            batch_size=self.batch_size,
-            file_path=bucketing_path,
-            sets=['dev-clean'],
-            libri_root=libri_root,
-        )
-        self.test_data = LibriDataset(
-            batch_size=self.batch_size,
-            file_path=bucketing_path,
-            sets=test_set,
-            libri_root=libri_root,
-        )
-
-        # For better pytorch lightning logging
-        logging.shutdown()
-        reload(logging)
-
-    def forward(self, x, padding_mask=None):
-        # Seems like lightning had been using the teacher model as training mode the whole time
-        self.teacher_model.eval()
-
-        teacher_results = self.teacher_model.extract_features(
-            source=x, 
-            padding_mask=padding_mask,
-        )
-        # -> RETURNS: {
-        #     "x": (B x T x D) (encoder output),
-        #     "layer_results": [x, (attn, lr)] x #layers,
-        #     "features": [features]
-        # }
-
-        student_results = self.student_model(
-            source=x, 
-            padding_mask=padding_mask,
-        )
-        # -> RETURNS: {
-        #     "x": x,
-        #     "padding_mask": padding_mask,
-        #     "features": features after post projector,
-        #     "layer_results": layer_results,
-        #     "tr_layer_results": tr_layer_results,
-        #     "projections": projections
-        # }
-
-        return student_results, teacher_results
-
-    def training_step(self, batch, batch_idx):
-        student_results, teacher_results = self(**batch)
-        
-        if not self.task_agnostic:
-            loss, losses = self.calculate_loss(student_results, teacher_results, labels=batch['labels'])
-        else:
-            loss, losses = self.calculate_loss(student_results, teacher_results)
-
-        if self.train_cfg['monitor_losses']:
-            for k, v in losses.items():
-                self.log(k, v.item(), prog_bar=True)
-
-        return loss
-
-    def training_epoch_end(self, training_step_outputs):
-<<<<<<< HEAD
-        if self.train_cfg['distil_random_layer'] > 0:
-            self.rand_l = random.sample(self.all_enc, self.train_cfg['distil_random_layer'])
-
-            # TODO: reset prog bar metrics
-            # self.trainer._logger_connector.reset_metrics()
-=======
-        if self.train_cfg['distil_random_layer']:
-            self.rand_l = random.randint(0, self.num_encoders-1)
->>>>>>> bc7a640a
-
-    def validation_step(self, batch, batch_idx):
-        student_results, teacher_results = self(**batch)
-
-        if not self.task_agnostic:
-            loss, losses = self.calculate_loss(student_results, teacher_results, labels=batch['labels'])
-        else:
-            loss, losses = self.calculate_loss(student_results, teacher_results)
-
-        if not self.task_agnostic:
-            predicted_ids = np.argmax(student_results['encoder_out'].transpose(0,1).cpu().detach().numpy(), axis=-1)
-            predictions = [self.decoder.decode(ids) for ids in predicted_ids]
-
-            self.wer_metric.add_batch(predictions=predictions, references=batch['labels'])
-            self.cer_metric.add_batch(predictions=predictions, references=batch['labels'])
-
-<<<<<<< HEAD
-        if self.train_cfg['distil_random_layer'] > 0:
-            loss = losses[f'l{self.num_encoders-1}']
-
-=======
->>>>>>> bc7a640a
-        self.log("v_loss", loss, on_epoch=True, prog_bar=True, batch_size=self.batch_size)
-
-        return {"v_loss": loss}
-
-    def validation_epoch_end(self, validation_step_outputs):
-        if not self.task_agnostic:
-            wer = self.wer_metric.compute()
-            cer = self.cer_metric.compute()
-
-            self.log("wer", wer, on_epoch=True, prog_bar=True, batch_size=self.batch_size)
-            self.log("cer", cer, on_epoch=True, prog_bar=True, batch_size=self.batch_size)
-    
-    def test_step(self, batch, batch_idx):
-        student_results, teacher_results = self(**batch)
-        
-        if not self.task_agnostic:
-            loss, losses = self.calculate_loss(student_results, teacher_results, labels=batch['labels'])
-        else:
-            loss, losses = self.calculate_loss(student_results, teacher_results)
-
-        if not self.task_agnostic:
-            predicted_ids = np.argmax(student_results['encoder_out'].transpose(0,1).cpu().detach().numpy(), axis=-1)
-            predictions = [self.decoder.decode(ids) for ids in predicted_ids]
-
-            wer = self.wer_metric.add_batch(predictions=predictions, references=batch['labels'])
-            cer = self.cer_metric.add_batch(predictions=predictions, references=batch['labels'])
-
-        self.log("test_loss", loss, on_epoch=True, prog_bar=True, batch_size=self.batch_size)
-
-        return {"test_loss": loss}
-
-    def test_epoch_end(self, test_step_outputs):
-        if not self.task_agnostic:
-            wer = self.wer_metric.compute()
-            cer = self.cer_metric.compute()
-
-            self.log("wer", wer, on_epoch=True, prog_bar=True, batch_size=self.batch_size)
-            self.log("cer", cer, on_epoch=True, prog_bar=True, batch_size=self.batch_size)
-
-    def calculate_loss(self, student_results, teacher_results, labels=None):
-        # TODO: move calculate_loss to utils?
-        losses = {}
-
-        # CNN post projection loss
-        if self.cnn_loss_weight > 0:
-            cnn_loss = F.l1_loss(student_results["features"], teacher_results["features"][0], reduction="none")
-            cnn_loss = cnn_loss.mean()
-            losses['cnn_loss'] = cnn_loss
-        else:
-            cnn_loss = 0
-
-        # Feature loss
-        if self.rec_loss_weight > 0:
-            if self.train_cfg['distil_random_layer']:
-                # TODO: generalize to 2 -> 3/4/5 ... layers
-                teacher_hiddens = torch.stack([
-                    teacher_results["layer_results"][self.rand_l][0].transpose(0, 1),
-                    teacher_results["layer_results"][-1][0].transpose(0, 1),
-                ], dim=1)
-                
-                pred = torch.stack([
-                    student_results["projections"][self.rand_l],
-                    student_results["projections"][-1],
-                ], dim=1)
-            else:
-                teacher_hiddens = [
-                    teacher_results["layer_results"][i][0].transpose(0, 1)
-                    for i in self.student_model.pred_layer_id
-                ]
-                teacher_hiddens = torch.stack(teacher_hiddens, dim=1)  # B x N x T x D
-                
-                if self.model_cfg['layerwise_proj']:
-                    pred = torch.stack([
-                        student_results["projections"][i]
-                        for i in self.student_model.pred_layer_id
-                    ], dim=1)
-                else:
-                    pred = student_results['projections']
-            target = teacher_hiddens.narrow(2, 0, pred.shape[2])
-        
-            if self.rec_loss_type == 'l1':
-                rec_loss = F.l1_loss(pred, target, reduction="none")
-            elif self.rec_loss_type == 'mse':
-                rec_loss = F.mse_loss(pred, target, reduction="none")
-            else:
-                raise NotImplementedError("rec_loss_type must be one of 'l1', 'mse'.")
-            if self.train_cfg['distil_random_layer'] > 0:
-                rec_loss[:, :-1] = rec_loss[:, :-1] * self.random_layer_weight
-                rec_layer_loss = rec_loss.mean((0, 2, 3))
-                rec_loss = rec_layer_loss.sum()
-            else:
-                with torch.no_grad():
-                    rec_layer_loss = rec_loss.mean((0, 2, 3)) 
-                rec_loss = rec_loss.mean()
-        else:
-            rec_loss = 0
-            rec_layer_loss = 0
-        
-        if self.sim_loss_weight > 0:
-            sim_loss = -F.logsigmoid(F.cosine_similarity(pred, target, dim=-1))
-            if self.train_cfg['distil_random_layer'] > 0:
-                sim_loss[:, :-1] = sim_loss[:, :-1] * self.random_layer_weight
-                sim_layer_loss = sim_loss.mean((0, 2, 3))
-                sim_loss = sim_layer_loss.sum()
-            else:
-                with torch.no_grad():
-                    sim_layer_loss = sim_loss.mean((0, 2))
-                sim_loss = sim_loss.mean()
-        else:
-            sim_loss = 0
-            sim_layer_loss = 0
-
-        feat_loss = torch.add(rec_layer_loss, sim_layer_loss)
-
-<<<<<<< HEAD
-        if self.train_cfg['distil_random_layer'] > 0:
-            for i, l in enumerate(self.rand_l):
-                losses[f'l{l}'] = feat_loss[i]
-            losses[f'l{self.num_encoders-1}'] = feat_loss[-1]
-=======
-        if self.train_cfg['distil_random_layer']:
-            losses[f'l[{self.rand_l}]'] = feat_loss[0]
-            losses[f'l[{self.num_encoders-1}]'] = feat_loss[1]
->>>>>>> bc7a640a
-        else:
-            for i, pred_id in enumerate(self.student_model.pred_layer_id):
-                losses[f'layer{pred_id}'] = feat_loss[i]
-
-        # Attention distribution transfer loss
-        if self.attn_loss_weight > 0:
-            pred = student_results['layer_results'][-1][1][0]
-            target = teacher_results['layer_results'][-1][1][0][0]
-
-            if self.attn_loss_type == 'mse':
-                loss = F.mse_loss(
-                    pred,
-                    target,
-                    reduction='none'
-                )
-                inf_count = torch.any(loss.isinf(), 1).count_nonzero() * loss.size(-1)
-                nan_count = torch.any(loss.isnan(), 1).count_nonzero() * loss.size(-1)
-                loss[loss.isinf()] = 0
-                loss[loss.isnan()] = 0
-                attn_loss = loss.sum() / (loss.numel() - inf_count - nan_count)
-            elif self.attn_loss_type == 'kldiv':
-                loss = F.kl_div(
-                    F.log_softmax(pred, dim=-1), 
-                    F.softmax(target, dim=-1), 
-                    reduction='none',
-                )
-                loss[loss.isinf()] = 0
-                attn_loss = loss.sum(dim=-1).mean()
-            else:
-                raise NotImplementedError("attn_loss_type must be one of 'mse', 'kldiv'.")
-
-            losses['attn_loss'] = attn_loss
-        else:
-            attn_loss = 0
-
-        # Value Relation Transfer Loss
-        if self.v_rel_loss_weight > 0:
-            pred = student_results['layer_results'][-1][1][1]
-            target = teacher_results['layer_results'][-1][1][0][1]
-            loss = F.kl_div(
-                F.log_softmax(pred, dim=-1), 
-                F.softmax(target, dim=-1), 
-                reduction='none',
-            )
-            v_rel_loss = loss.sum(dim=-1).mean()
-            
-            losses['v_rel_loss'] = v_rel_loss
-        else:
-            v_rel_loss = 0
-            
-        total_loss = (
-            self.rec_loss_weight * rec_loss
-            + self.sim_loss_weight * sim_loss 
-            + self.attn_loss_weight * attn_loss
-            + self.v_rel_loss_weight * v_rel_loss
-            + self.cnn_loss_weight * cnn_loss
-        )
-
-        if not self.task_agnostic:
-            # Process output for CTC loss
-            ctc_input = student_results['x'].log_softmax(2) # -> Revise this
-
-            if self.train_cfg['use_gt_for_ctc']:
-                # Use Ground Truth labels instead of labels from the teacher model
-                gt_tokens = [torch.tensor([self.char_dict[char] for char in label]) for label in labels]
-                target = torch.cat(gt_tokens)
-                target_lengths = torch.tensor([len(tokens) for tokens in gt_tokens])
-            else:
-                logits = teacher_results['x'].transpose(0,1)
-                predicted_ids = torch.argmax(logits, dim=-1)
-                fused_tokens = [self.ctc_converter(ids) for ids in predicted_ids]
-                target = torch.cat(fused_tokens)
-                target_lengths = torch.tensor([len(tokens) for tokens in fused_tokens])
-
-            ctc_loss = F.ctc_loss(
-                ctc_input, 
-                target, 
-                torch.full((ctc_input.shape[1],), ctc_input.shape[0]),
-                target_lengths
-            )
-
-            losses.append(ctc_loss)
-
-        return total_loss, losses
-
-    def configure_optimizers(self):
-        # optimizer = torch.optim.AdamW(self.parameters(), lr=eval(self.yaml_cfg['optimizer']['lr']))
-        # scheduler = torch.optim.lr_scheduler.ReduceLROnPlateau(optimizer, patience=8, factor=0.1, verbose=True)
-        
-        train_batches = len(self.train_dataloader()) // self.num_gpus
-        num_training_steps = (self.train_cfg['num_epochs'] * train_batches) // self.train_cfg['accumulate_grad_batches']
-        num_warmup_steps = int(num_training_steps * self.yaml_cfg['optimizer']['warmup_proportion'])
-
-        return {
-            "optimizer": get_optimizer(
-                [self.student_model],
-                num_training_steps,
-                self.yaml_cfg['optimizer']
-            )
-        }
-
-    def train_dataloader(self):
-        return DataLoader(self.train_data,
-                          batch_size=1,
-                          shuffle=True,
-                          collate_fn=self.train_data.collate_fn,
-                          num_workers=self.num_gpus*4)
-
-    def val_dataloader(self):
-        return DataLoader(self.eval_data,
-                          batch_size=1,
-                          collate_fn=self.eval_data.collate_fn,
-                          num_workers=self.num_gpus*4)
-    
-    def test_dataloader(self):
-        return DataLoader(self.test_data,
-                          batch_size=1,
-                          collate_fn=self.test_data.collate_fn,
-                          num_workers=self.num_gpus*4)
-
-    def get_progress_bar_dict(self):
-        tqdm_dict = super().get_progress_bar_dict()
-        if 'v_num' in tqdm_dict:
-            del tqdm_dict['v_num']
-        return tqdm_dict
-
-
-if __name__ == '__main__':
-    parser = argparse.ArgumentParser()
-
-    parser.add_argument('-c', '-cfg', '--config', 
-                        help='yaml config path for training')
-
-    parser.add_argument('-t', '--test',
-                        action='store_true', help='Enable testing mode')
-
-    args = parser.parse_args()
-
-    YAML_PATH = args.config or './data/conf/ex.yaml'
-    with open(YAML_PATH) as f:
-        YAML_CFG = yaml.load(f, Loader = yaml.FullLoader)
-
-    batch_size = YAML_CFG['train']['batch_size']
-    output_dir = './results/pretrain/' + YAML_CFG['train']['output_dir']
-    checkpoint = YAML_CFG['train']['checkpoint']
-    gpus = YAML_CFG['train']['gpus']
-    num_epochs = YAML_CFG['train']['num_epochs']
-    use_fp16 = 16 if YAML_CFG['train']['use_fp16'] else 32
-    use_apex = 'apex' if YAML_CFG['train']['use_apex'] else 'native'
-    accumulate_grad_batches = YAML_CFG['train']['accumulate_grad_batches']
-
-    model = W2V2Distil(cfg = YAML_CFG)
-
-    if checkpoint:
-        model = model.load_from_checkpoint(os.path.join(output_dir, checkpoint), cfg=YAML_CFG)
-
-    checkpoint_callback = ModelCheckpoint(
-        dirpath=output_dir,
-        filename='checkpoint-{epoch:02d}',
-        verbose=True,
-        save_last=True,
-        save_top_k=3,
-        monitor='v_loss',
-        mode='min'
-    )
-
-    early_stopping = EarlyStopping(
-        monitor='v_loss',
-        patience=15,
-        verbose=True,
-        mode='min'
-    )
-
-    trainer = Trainer(
-        gpus=gpus,
-        strategy=DDPPlugin(find_unused_parameters=False),
-        amp_backend=use_apex,
-        precision=use_fp16,
-        max_epochs=num_epochs,
-        sync_batchnorm=True,
-        accumulate_grad_batches=accumulate_grad_batches,
-        callbacks=[early_stopping, checkpoint_callback],
-    )
-
-    if args.test:
-        trainer.test(model)
-    else:
-        trainer.fit(model)
-
+import os
+import re
+import yaml
+import random
+import argparse
+import logging
+import numpy as np
+import torch
+import torchaudio
+import torch.nn.functional as F
+from torch.utils.data import Dataset, DataLoader
+from s3prl.optimizers import get_optimizer
+from pytorch_lightning.plugins import DDPPlugin
+
+from utils import *
+from modules.model import CustomStudentModelConfig, CustomStudentModel
+
+from importlib import reload
+logging.shutdown()
+reload(logging)
+
+from pytorch_lightning import LightningModule, Trainer
+from pytorch_lightning.callbacks import ModelCheckpoint
+from pytorch_lightning.callbacks.early_stopping import EarlyStopping
+
+
+class W2V2Distil(LightningModule):
+    def __init__(self, cfg):
+        super().__init__()
+        self.save_hyperparameters()
+
+        self.yaml_cfg = cfg
+        self.train_cfg = cfg['train']
+
+        # Load teacher model
+        teacher_model = self.yaml_cfg['teacher']['teacher_model']
+        self.teacher_model, teacher_config, self.task_agnostic = load_model_and_config(teacher_model)
+        freeze_model(self.teacher_model)
+
+        # Make student config independent of teacher
+        self.model_cfg = self.yaml_cfg['distiller']
+        student_config = CustomStudentModelConfig(**self.model_cfg)
+        student_config.teacher_task_agnostic = self.task_agnostic
+
+        # TODO: how to make it save only once?
+        # if self.trainer.is_global_zero:
+        dump_yaml(student_config, self.yaml_cfg)
+
+        # Model Initialize -> Distillation training -> Add FC/Dropout & Fine-tuning
+        self.student_model = CustomStudentModel(
+            cfg=student_config,
+            teacher_model=self.teacher_model
+        )
+
+        self.cnn_loss_weight = self.train_cfg['cnn_loss_weight']
+        self.rec_loss_weight = self.train_cfg['rec_loss_weight']
+        self.rec_loss_type = self.train_cfg['rec_loss_type']
+        self.sim_loss_weight = self.train_cfg['sim_loss_weight']
+        self.attn_loss_weight = self.train_cfg['attn_loss_weight']
+        self.attn_loss_type = self.train_cfg['attn_loss_type']
+        self.v_rel_loss_weight = self.train_cfg['v_rel_loss_weight']
+        self.random_layer_weight = self.train_cfg['random_layer_weight']
+
+        if self.attn_loss_weight > 0:
+            # TODO: move code below into train.py
+            for layer in self.teacher_model.model.encoder.layers:
+                layer.self_attn._set_skip_embed_dim_check()
+                bound_method = rtrn_attn_forward.__get__(layer, layer.__class__)
+                setattr(layer, 'forward', bound_method)
+            for layer in self.student_model.encoder.layers:
+                if self.yaml_cfg['distiller']['layer_type'] == 'conformer':
+                    layer.self_attn._set_skip_embed_dim_check()
+                    bound_method = con_rtrn_attn_forward.__get__(layer, layer.__class__)
+                    setattr(layer, 'forward', bound_method)
+                else:
+                    layer.self_attn._set_skip_embed_dim_check()
+                    bound_method = rtrn_attn_forward.__get__(layer, layer.__class__)
+                    setattr(layer, 'forward', bound_method)
+
+        if self.train_cfg['no_projections']:
+            self.student_model._disable_projection_heads()
+
+        if self.train_cfg['specaug']:
+            from utils.specaug import SpecAug
+            specaug = SpecAug(**self.yaml_cfg['specaug'])
+            self.student_model.add_specaug(specaug)
+
+        if self.train_cfg['distil_random_layer']:
+            self.num_encoders = self.model_cfg['encoder_layers']
+            self.rand_l = random.randint(0, self.num_encoders-1)
+
+        self.batch_size = self.train_cfg['batch_size']
+        self.num_gpus = self.train_cfg['gpus']
+        if isinstance(self.num_gpus, list):
+            self.num_gpus = len(self.num_gpus)
+        data_cfg = self.yaml_cfg['data']
+        bucketing_path = data_cfg['bucketing_path']
+        libri_root = data_cfg['libri_root']
+        train_set = data_cfg['train_set']
+        test_set = data_cfg['test_set']
+
+        # download & prepare data
+        self.train_data = LibriDataset(
+            batch_size=self.batch_size,
+            file_path=bucketing_path,
+            sets=train_set,
+            libri_root=libri_root,
+        )
+        self.eval_data = LibriDataset(
+            batch_size=self.batch_size,
+            file_path=bucketing_path,
+            sets=['dev-clean'],
+            libri_root=libri_root,
+        )
+        self.test_data = LibriDataset(
+            batch_size=self.batch_size,
+            file_path=bucketing_path,
+            sets=test_set,
+            libri_root=libri_root,
+        )
+
+        # For better pytorch lightning logging
+        logging.shutdown()
+        reload(logging)
+
+    def forward(self, x, padding_mask=None):
+        # Seems like lightning had been using the teacher model as training mode the whole time
+        self.teacher_model.eval()
+
+        teacher_results = self.teacher_model.extract_features(
+            source=x, 
+            padding_mask=padding_mask,
+        )
+        # -> RETURNS: {
+        #     "x": (B x T x D) (encoder output),
+        #     "layer_results": [x, (attn, lr)] x #layers,
+        #     "features": [features]
+        # }
+
+        student_results = self.student_model(
+            source=x, 
+            padding_mask=padding_mask,
+        )
+        # -> RETURNS: {
+        #     "x": x,
+        #     "padding_mask": padding_mask,
+        #     "features": features after post projector,
+        #     "layer_results": layer_results,
+        #     "tr_layer_results": tr_layer_results,
+        #     "projections": projections
+        # }
+
+        return student_results, teacher_results
+
+    def training_step(self, batch, batch_idx):
+        student_results, teacher_results = self(**batch)
+        
+        if not self.task_agnostic:
+            loss, losses = self.calculate_loss(student_results, teacher_results, labels=batch['labels'])
+        else:
+            loss, losses = self.calculate_loss(student_results, teacher_results)
+
+        if self.train_cfg['monitor_losses']:
+            for k, v in losses.items():
+                self.log(k, v.item(), prog_bar=True)
+
+        return loss
+
+    def training_epoch_end(self, training_step_outputs):
+        if self.train_cfg['distil_random_layer'] > 0:
+            self.rand_l = random.sample(self.all_enc, self.train_cfg['distil_random_layer'])
+
+            # TODO: reset prog bar metrics
+            # self.trainer._logger_connector.reset_metrics()
+
+    def validation_step(self, batch, batch_idx):
+        student_results, teacher_results = self(**batch)
+
+        if not self.task_agnostic:
+            loss, losses = self.calculate_loss(student_results, teacher_results, labels=batch['labels'])
+        else:
+            loss, losses = self.calculate_loss(student_results, teacher_results)
+
+        if not self.task_agnostic:
+            predicted_ids = np.argmax(student_results['encoder_out'].transpose(0,1).cpu().detach().numpy(), axis=-1)
+            predictions = [self.decoder.decode(ids) for ids in predicted_ids]
+
+            self.wer_metric.add_batch(predictions=predictions, references=batch['labels'])
+            self.cer_metric.add_batch(predictions=predictions, references=batch['labels'])
+
+        if self.train_cfg['distil_random_layer'] > 0:
+            loss = losses[f'l{self.num_encoders-1}']
+
+        self.log("v_loss", loss, on_epoch=True, prog_bar=True, batch_size=self.batch_size)
+
+        return {"v_loss": loss}
+
+    def validation_epoch_end(self, validation_step_outputs):
+        if not self.task_agnostic:
+            wer = self.wer_metric.compute()
+            cer = self.cer_metric.compute()
+
+            self.log("wer", wer, on_epoch=True, prog_bar=True, batch_size=self.batch_size)
+            self.log("cer", cer, on_epoch=True, prog_bar=True, batch_size=self.batch_size)
+    
+    def test_step(self, batch, batch_idx):
+        student_results, teacher_results = self(**batch)
+        
+        if not self.task_agnostic:
+            loss, losses = self.calculate_loss(student_results, teacher_results, labels=batch['labels'])
+        else:
+            loss, losses = self.calculate_loss(student_results, teacher_results)
+
+        if not self.task_agnostic:
+            predicted_ids = np.argmax(student_results['encoder_out'].transpose(0,1).cpu().detach().numpy(), axis=-1)
+            predictions = [self.decoder.decode(ids) for ids in predicted_ids]
+
+            wer = self.wer_metric.add_batch(predictions=predictions, references=batch['labels'])
+            cer = self.cer_metric.add_batch(predictions=predictions, references=batch['labels'])
+
+        self.log("test_loss", loss, on_epoch=True, prog_bar=True, batch_size=self.batch_size)
+
+        return {"test_loss": loss}
+
+    def test_epoch_end(self, test_step_outputs):
+        if not self.task_agnostic:
+            wer = self.wer_metric.compute()
+            cer = self.cer_metric.compute()
+
+            self.log("wer", wer, on_epoch=True, prog_bar=True, batch_size=self.batch_size)
+            self.log("cer", cer, on_epoch=True, prog_bar=True, batch_size=self.batch_size)
+
+    def calculate_loss(self, student_results, teacher_results, labels=None):
+        # TODO: move calculate_loss to utils?
+        losses = {}
+
+        # CNN post projection loss
+        if self.cnn_loss_weight > 0:
+            cnn_loss = F.l1_loss(student_results["features"], teacher_results["features"][0], reduction="none")
+            cnn_loss = cnn_loss.mean()
+            losses['cnn_loss'] = cnn_loss
+        else:
+            cnn_loss = 0
+
+        # Feature loss
+        if self.rec_loss_weight > 0:
+            if self.train_cfg['distil_random_layer']:
+                # TODO: generalize to 2 -> 3/4/5 ... layers
+                teacher_hiddens = torch.stack([
+                    teacher_results["layer_results"][self.rand_l][0].transpose(0, 1),
+                    teacher_results["layer_results"][-1][0].transpose(0, 1),
+                ], dim=1)
+                
+                pred = torch.stack([
+                    student_results["projections"][self.rand_l],
+                    student_results["projections"][-1],
+                ], dim=1)
+            else:
+                teacher_hiddens = [
+                    teacher_results["layer_results"][i][0].transpose(0, 1)
+                    for i in self.student_model.pred_layer_id
+                ]
+                teacher_hiddens = torch.stack(teacher_hiddens, dim=1)  # B x N x T x D
+                
+                if self.model_cfg['layerwise_proj']:
+                    pred = torch.stack([
+                        student_results["projections"][i]
+                        for i in self.student_model.pred_layer_id
+                    ], dim=1)
+                else:
+                    pred = student_results['projections']
+            target = teacher_hiddens.narrow(2, 0, pred.shape[2])
+        
+            if self.rec_loss_type == 'l1':
+                rec_loss = F.l1_loss(pred, target, reduction="none")
+            elif self.rec_loss_type == 'mse':
+                rec_loss = F.mse_loss(pred, target, reduction="none")
+            else:
+                raise NotImplementedError("rec_loss_type must be one of 'l1', 'mse'.")
+            if self.train_cfg['distil_random_layer'] > 0:
+                rec_loss[:, :-1] = rec_loss[:, :-1] * self.random_layer_weight
+                rec_layer_loss = rec_loss.mean((0, 2, 3))
+                rec_loss = rec_layer_loss.sum()
+            else:
+                with torch.no_grad():
+                    rec_layer_loss = rec_loss.mean((0, 2, 3)) 
+                rec_loss = rec_loss.mean()
+        else:
+            rec_loss = 0
+            rec_layer_loss = 0
+        
+        if self.sim_loss_weight > 0:
+            sim_loss = -F.logsigmoid(F.cosine_similarity(pred, target, dim=-1))
+            if self.train_cfg['distil_random_layer'] > 0:
+                sim_loss[:, :-1] = sim_loss[:, :-1] * self.random_layer_weight
+                sim_layer_loss = sim_loss.mean((0, 2, 3))
+                sim_loss = sim_layer_loss.sum()
+            else:
+                with torch.no_grad():
+                    sim_layer_loss = sim_loss.mean((0, 2))
+                sim_loss = sim_loss.mean()
+        else:
+            sim_loss = 0
+            sim_layer_loss = 0
+
+        feat_loss = torch.add(rec_layer_loss, sim_layer_loss)
+
+        if self.train_cfg['distil_random_layer'] > 0:
+            for i, l in enumerate(self.rand_l):
+                losses[f'l{l}'] = feat_loss[i]
+            losses[f'l{self.num_encoders-1}'] = feat_loss[-1]
+        else:
+            for i, pred_id in enumerate(self.student_model.pred_layer_id):
+                losses[f'layer{pred_id}'] = feat_loss[i]
+
+        # Attention distribution transfer loss
+        if self.attn_loss_weight > 0:
+            pred = student_results['layer_results'][-1][1][0]
+            target = teacher_results['layer_results'][-1][1][0][0]
+
+            if self.attn_loss_type == 'mse':
+                loss = F.mse_loss(
+                    pred,
+                    target,
+                    reduction='none'
+                )
+                inf_count = torch.any(loss.isinf(), 1).count_nonzero() * loss.size(-1)
+                nan_count = torch.any(loss.isnan(), 1).count_nonzero() * loss.size(-1)
+                loss[loss.isinf()] = 0
+                loss[loss.isnan()] = 0
+                attn_loss = loss.sum() / (loss.numel() - inf_count - nan_count)
+            elif self.attn_loss_type == 'kldiv':
+                loss = F.kl_div(
+                    F.log_softmax(pred, dim=-1), 
+                    F.softmax(target, dim=-1), 
+                    reduction='none',
+                )
+                loss[loss.isinf()] = 0
+                attn_loss = loss.sum(dim=-1).mean()
+            else:
+                raise NotImplementedError("attn_loss_type must be one of 'mse', 'kldiv'.")
+
+            losses['attn_loss'] = attn_loss
+        else:
+            attn_loss = 0
+
+        # Value Relation Transfer Loss
+        if self.v_rel_loss_weight > 0:
+            pred = student_results['layer_results'][-1][1][1]
+            target = teacher_results['layer_results'][-1][1][0][1]
+            loss = F.kl_div(
+                F.log_softmax(pred, dim=-1), 
+                F.softmax(target, dim=-1), 
+                reduction='none',
+            )
+            v_rel_loss = loss.sum(dim=-1).mean()
+            
+            losses['v_rel_loss'] = v_rel_loss
+        else:
+            v_rel_loss = 0
+            
+        total_loss = (
+            self.rec_loss_weight * rec_loss
+            + self.sim_loss_weight * sim_loss 
+            + self.attn_loss_weight * attn_loss
+            + self.v_rel_loss_weight * v_rel_loss
+            + self.cnn_loss_weight * cnn_loss
+        )
+
+        if not self.task_agnostic:
+            # Process output for CTC loss
+            ctc_input = student_results['x'].log_softmax(2) # -> Revise this
+
+            if self.train_cfg['use_gt_for_ctc']:
+                # Use Ground Truth labels instead of labels from the teacher model
+                gt_tokens = [torch.tensor([self.char_dict[char] for char in label]) for label in labels]
+                target = torch.cat(gt_tokens)
+                target_lengths = torch.tensor([len(tokens) for tokens in gt_tokens])
+            else:
+                logits = teacher_results['x'].transpose(0,1)
+                predicted_ids = torch.argmax(logits, dim=-1)
+                fused_tokens = [self.ctc_converter(ids) for ids in predicted_ids]
+                target = torch.cat(fused_tokens)
+                target_lengths = torch.tensor([len(tokens) for tokens in fused_tokens])
+
+            ctc_loss = F.ctc_loss(
+                ctc_input, 
+                target, 
+                torch.full((ctc_input.shape[1],), ctc_input.shape[0]),
+                target_lengths
+            )
+
+            losses.append(ctc_loss)
+
+        return total_loss, losses
+
+    def configure_optimizers(self):
+        # optimizer = torch.optim.AdamW(self.parameters(), lr=eval(self.yaml_cfg['optimizer']['lr']))
+        # scheduler = torch.optim.lr_scheduler.ReduceLROnPlateau(optimizer, patience=8, factor=0.1, verbose=True)
+        
+        train_batches = len(self.train_dataloader()) // self.num_gpus
+        num_training_steps = (self.train_cfg['num_epochs'] * train_batches) // self.train_cfg['accumulate_grad_batches']
+        num_warmup_steps = int(num_training_steps * self.yaml_cfg['optimizer']['warmup_proportion'])
+
+        return {
+            "optimizer": get_optimizer(
+                [self.student_model],
+                num_training_steps,
+                self.yaml_cfg['optimizer']
+            )
+        }
+
+    def train_dataloader(self):
+        return DataLoader(self.train_data,
+                          batch_size=1,
+                          shuffle=True,
+                          collate_fn=self.train_data.collate_fn,
+                          num_workers=self.num_gpus*4)
+
+    def val_dataloader(self):
+        return DataLoader(self.eval_data,
+                          batch_size=1,
+                          collate_fn=self.eval_data.collate_fn,
+                          num_workers=self.num_gpus*4)
+    
+    def test_dataloader(self):
+        return DataLoader(self.test_data,
+                          batch_size=1,
+                          collate_fn=self.test_data.collate_fn,
+                          num_workers=self.num_gpus*4)
+
+    def get_progress_bar_dict(self):
+        tqdm_dict = super().get_progress_bar_dict()
+        if 'v_num' in tqdm_dict:
+            del tqdm_dict['v_num']
+        return tqdm_dict
+
+
+if __name__ == '__main__':
+    parser = argparse.ArgumentParser()
+
+    parser.add_argument('-c', '-cfg', '--config', 
+                        help='yaml config path for training')
+
+    parser.add_argument('-t', '--test',
+                        action='store_true', help='Enable testing mode')
+
+    args = parser.parse_args()
+
+    YAML_PATH = args.config or './data/conf/ex.yaml'
+    with open(YAML_PATH) as f:
+        YAML_CFG = yaml.load(f, Loader = yaml.FullLoader)
+
+    batch_size = YAML_CFG['train']['batch_size']
+    output_dir = './results/pretrain/' + YAML_CFG['train']['output_dir']
+    checkpoint = YAML_CFG['train']['checkpoint']
+    gpus = YAML_CFG['train']['gpus']
+    num_epochs = YAML_CFG['train']['num_epochs']
+    use_fp16 = 16 if YAML_CFG['train']['use_fp16'] else 32
+    use_apex = 'apex' if YAML_CFG['train']['use_apex'] else 'native'
+    accumulate_grad_batches = YAML_CFG['train']['accumulate_grad_batches']
+
+    model = W2V2Distil(cfg = YAML_CFG)
+
+    if checkpoint:
+        model = model.load_from_checkpoint(os.path.join(output_dir, checkpoint), cfg=YAML_CFG)
+
+    checkpoint_callback = ModelCheckpoint(
+        dirpath=output_dir,
+        filename='checkpoint-{epoch:02d}',
+        verbose=True,
+        save_last=True,
+        save_top_k=3,
+        monitor='v_loss',
+        mode='min'
+    )
+
+    early_stopping = EarlyStopping(
+        monitor='v_loss',
+        patience=15,
+        verbose=True,
+        mode='min'
+    )
+
+    trainer = Trainer(
+        gpus=gpus,
+        strategy=DDPPlugin(find_unused_parameters=False),
+        amp_backend=use_apex,
+        precision=use_fp16,
+        max_epochs=num_epochs,
+        sync_batchnorm=True,
+        accumulate_grad_batches=accumulate_grad_batches,
+        callbacks=[early_stopping, checkpoint_callback],
+    )
+
+    if args.test:
+        trainer.test(model)
+    else:
+        trainer.fit(model)
+
  